/*
 / _____)             _              | |
( (____  _____ ____ _| |_ _____  ____| |__
 \____ \| ___ |    (_   _) ___ |/ ___)  _ \
 _____) ) ____| | | || |_| ____( (___| | | |
(______/|_____)_|_|_| \__)_____)\____)_| |_|
  (C)2019 Semtech

Description:
    Minimum test program for HAL TX capability

License: Revised BSD License, see LICENSE.TXT file include in the project
*/


/* -------------------------------------------------------------------------- */
/* --- DEPENDANCIES --------------------------------------------------------- */

/* fix an issue between POSIX and C99 */
#if __STDC_VERSION__ >= 199901L
    #define _XOPEN_SOURCE 600
#else
    #define _XOPEN_SOURCE 500
#endif

#include <stdint.h>
#include <stdio.h>
#include <stdlib.h>
#include <string.h>
#include <unistd.h>
#include <math.h>
#include <signal.h>     /* sigaction */
#include <getopt.h>     /* getopt_long */

#include "loragw_hal.h"
#include "loragw_reg.h"
#include "loragw_aux.h"

/* -------------------------------------------------------------------------- */
/* --- PRIVATE MACROS ------------------------------------------------------- */

#define RAND_RANGE(min, max) (rand() % (max + 1 - min) + min)

/* -------------------------------------------------------------------------- */
/* --- PRIVATE CONSTANTS ---------------------------------------------------- */

#define LINUXDEV_PATH_DEFAULT "/dev/spidev0.0"

#define DEFAULT_CLK_SRC     0
#define DEFAULT_FREQ_HZ     868500000U

/* -------------------------------------------------------------------------- */
/* --- PRIVATE VARIABLES ---------------------------------------------------- */

/* Signal handling variables */
static int exit_sig = 0; /* 1 -> application terminates cleanly (shut down hardware, close open files, etc) */
static int quit_sig = 0; /* 1 -> application terminates without shutting down the hardware */

/* -------------------------------------------------------------------------- */
/* --- PRIVATE FUNCTIONS ---------------------------------------------------- */

/* describe command line options */
void usage(void) {
    //printf("Library version information: %s\n", lgw_version_info());
    printf("Available options:\n");
    printf(" -h print this help\n");
    printf(" -k <uint>  Concentrator clock source (Radio A or Radio B) [0..1]\n");
    printf(" -c <uint>  RF chain to be used for TX (Radio A or Radio B) [0..1]\n");
    printf(" -r <uint>  Radio type (1255, 1257, 1250)\n");
    printf(" -f <float> Radio TX frequency in MHz\n");
    printf(" -m <str>   modulation type ['CW', 'LORA', 'FSK']\n");
    printf(" -o <int>   CW frequency offset from Radio TX frequency in kHz [-65..65]\n");
    printf(" -s <uint>  LoRa datarate 0:random, [5..12]\n");
    printf(" -b <uint>  LoRa bandwidth in khz 0:random, [125, 250, 500]\n");
    printf(" -l <uint>  FSK/LoRa preamble length, [6..65535]\n");
    printf(" -d <uint>  FSK frequency deviation in kHz [1:250]\n");
    printf(" -q <float> FSK bitrate in kbps [0.5:250]\n");
    printf(" -n <uint>  Number of packets to be sent\n");
    printf(" -z <uint>  size of packets to be sent 0:random, [9..255]\n");
    printf(" -t <uint>  TX mode timestamped with delay in ms. If delay is 0, TX mode GPS trigger\n");
    printf(" -p <int>   RF power in dBm\n");
    printf(" -i         Send LoRa packet using inverted modulation polarity\n");
    printf(" -j         Set radio in single input mode (SX1250 only)\n");
    printf( "~~~~~~~~~~~~~~~~~~~~~~~~~~~~~~~~~~~~~~~~~~~~~~~~~~~~~~~~~~~~~~~~~~~~~\n" );
    printf(" --pa   <uint> PA gain SX125x:[0..3], SX1250:[0,1]\n");
    printf(" --dig  <uint> sx1302 digital gain for sx125x [0..3]\n");
    printf(" --dac  <uint> sx125x DAC gain [0..3]\n");
    printf(" --mix  <uint> sx125x MIX gain [5..15]\n");
    printf(" --pwid <uint> sx1250 power index [0..22]\n");
    printf( "~~~~~~~~~~~~~~~~~~~~~~~~~~~~~~~~~~~~~~~~~~~~~~~~~~~~~~~~~~~~~~~~~~~~~\n" );
    printf(" --nhdr        Send LoRa packet with implicit header\n");
    printf( "~~~~~~~~~~~~~~~~~~~~~~~~~~~~~~~~~~~~~~~~~~~~~~~~~~~~~~~~~~~~~~~~~~~~~\n" );
    printf(" --loop        Number of loops for HAL start/stop (HAL unitary test)\n");
}

/* handle signals */
static void sig_handler(int sigio)
{
    if (sigio == SIGQUIT) {
        quit_sig = 1;
    }
    else if((sigio == SIGINT) || (sigio == SIGTERM)) {
        exit_sig = 1;
    }
}

/* -------------------------------------------------------------------------- */
/* --- MAIN FUNCTION -------------------------------------------------------- */

int main(int argc, char **argv)
{
    int i, x;
    uint32_t ft = DEFAULT_FREQ_HZ;
    int8_t rf_power = 0;
    uint8_t sf = 0;
    uint16_t bw_khz = 0;
    uint32_t nb_pkt = 1;
    unsigned int nb_loop = 1, cnt_loop;
    uint8_t size = 0;
    char mod[64] = "LORA";
    float br_kbps = 50;
    uint8_t fdev_khz = 25;
    int8_t freq_offset = 0;
    double arg_d = 0.0;
    unsigned int arg_u;
    int arg_i;
    char arg_s[64];
    float xf = 0.0;
    uint8_t clocksource = 0;
    uint8_t rf_chain = 0;
    lgw_radio_type_t radio_type = LGW_RADIO_TYPE_NONE;
    uint16_t preamble = 8;
    bool invert_pol = false;
    bool no_header = false;
    bool single_input_mode = false;

    struct lgw_conf_board_s boardconf;
    struct lgw_conf_rxrf_s rfconf;
    struct lgw_pkt_tx_s pkt;
    struct lgw_tx_gain_lut_s txlut; /* TX gain table */
    uint8_t tx_status;
    uint32_t count_us;
    uint32_t trig_delay_us = 1000000;
    bool trig_delay = false;

    /* SPI interfaces */
    const char spidev_path_default[] = LINUXDEV_PATH_DEFAULT;
    const char * spidev_path = spidev_path_default;

    static struct sigaction sigact; /* SIGQUIT&SIGINT&SIGTERM signal handling */

    /* Initialize TX gain LUT */
    txlut.size = 0;
    memset(txlut.lut, 0, sizeof txlut.lut);

    /* Parameter parsing */
    int option_index = 0;
    static struct option long_options[] = {
        {"pa",   required_argument, 0, 0},
        {"dac",  required_argument, 0, 0},
        {"dig",  required_argument, 0, 0},
        {"mix",  required_argument, 0, 0},
        {"pwid", required_argument, 0, 0},
        {"loop", required_argument, 0, 0},
        {"nhdr", no_argument, 0, 0},
        {0, 0, 0, 0}
    };

    /* parse command line options */
    while ((i = getopt_long (argc, argv, "hjif:s:b:n:z:p:k:r:c:l:t:m:o:q:d:", long_options, &option_index)) != -1) {
        switch (i) {
            case 'h':
                usage();
                return -1;
                break;
            case 'i': /* Send packet using inverted modulation polarity */
                invert_pol = true;
                break;
            case 'j': /* Set radio in single input mode */
                single_input_mode = true;
                break;
            case 'r': /* <uint> Radio type */
                i = sscanf(optarg, "%u", &arg_u);
                if ((i != 1) || ((arg_u != 1255) && (arg_u != 1257) && (arg_u != 1250))) {
                    printf("ERROR: argument parsing of -r argument. Use -h to print help\n");
                    return EXIT_FAILURE;
                } else {
                    switch (arg_u) {
                        case 1255:
                            radio_type = LGW_RADIO_TYPE_SX1255;
                            break;
                        case 1257:
                            radio_type = LGW_RADIO_TYPE_SX1257;
                            break;
                        default: /* 1250 */
                            radio_type = LGW_RADIO_TYPE_SX1250;
                            break;
                    }
                }
                break;
            case 'l': /* <uint> LoRa/FSK preamble length */
                i = sscanf(optarg, "%u", &arg_u);
                if ((i != 1) || (arg_u > 65535)) {
                    printf("ERROR: argument parsing of -l argument. Use -h to print help\n");
                    return EXIT_FAILURE;
                } else {
                    preamble = (uint16_t)arg_u;
                }
                break;
            case 'm': /* <str> Modulation type */
                i = sscanf(optarg, "%s", arg_s);
                if ((i != 1) || ((strcmp(arg_s, "CW") != 0) && (strcmp(arg_s, "LORA") != 0) && (strcmp(arg_s, "FSK")))) {
                    printf("ERROR: invalid modulation type\n");
                    return EXIT_FAILURE;
                } else {
                    sprintf(mod, "%s", arg_s);
                }
                break;
            case 'o': /* <int> CW frequency offset from Radio TX frequency */
                i = sscanf(optarg, "%d", &arg_i);
                if ((arg_i < -65) || (arg_i > 65)) {
                    printf("ERROR: invalid frequency offset\n");
                    return EXIT_FAILURE;
                } else {
                    freq_offset = (int32_t)arg_i;
                }
                break;
            case 'd': /* <uint> FSK frequency deviation */
                i = sscanf(optarg, "%u", &arg_u);
                if ((i != 1) || (arg_u < 1) || (arg_u > 250)) {
                    printf("ERROR: invalid FSK frequency deviation\n");
                    return EXIT_FAILURE;
                } else {
                    fdev_khz = (uint8_t)arg_u;
                }
                break;
            case 'q': /* <float> FSK bitrate */
                i = sscanf(optarg, "%f", &xf);
                if ((i != 1) || (xf < 0.5) || (xf > 250)) {
                    printf("ERROR: invalid FSK bitrate\n");
                    return EXIT_FAILURE;
                } else {
                    br_kbps = xf;
                }
                break;
            case 't': /* <uint> Trigger delay in ms */
                i = sscanf(optarg, "%u", &arg_u);
                if (i != 1) {
                    printf("ERROR: argument parsing of -t argument. Use -h to print help\n");
                    return EXIT_FAILURE;
                } else {
                    trig_delay = true;
                    trig_delay_us = (uint32_t)(arg_u * 1E3);
                }
                break;
            case 'k': /* <uint> Clock Source */
                i = sscanf(optarg, "%u", &arg_u);
                if ((i != 1) || (arg_u > 1)) {
                    printf("ERROR: argument parsing of -k argument. Use -h to print help\n");
                    return EXIT_FAILURE;
                } else {
                    clocksource = (uint8_t)arg_u;
                }
                break;
            case 'c': /* <uint> RF chain */
                i = sscanf(optarg, "%u", &arg_u);
                if ((i != 1) || (arg_u > 1)) {
                    printf("ERROR: argument parsing of -c argument. Use -h to print help\n");
                    return EXIT_FAILURE;
                } else {
                    rf_chain = (uint8_t)arg_u;
                }
                break;
            case 'f': /* <float> Radio TX frequency in MHz */
                i = sscanf(optarg, "%lf", &arg_d);
                if (i != 1) {
                    printf("ERROR: argument parsing of -f argument. Use -h to print help\n");
                    return EXIT_FAILURE;
                } else {
                    ft = (uint32_t)((arg_d*1e6) + 0.5); /* .5 Hz offset to get rounding instead of truncating */
                }
                break;
            case 's': /* <uint> LoRa datarate */
                i = sscanf(optarg, "%u", &arg_u);
                if ((i != 1) || (arg_u < 5) || (arg_u > 12)) {
                    printf("ERROR: argument parsing of -s argument. Use -h to print help\n");
                    return EXIT_FAILURE;
                } else {
                    sf = (uint8_t)arg_u;
                }
                break;
            case 'b': /* <uint> LoRa bandwidth in khz */
                i = sscanf(optarg, "%u", &arg_u);
                if ((i != 1) || ((arg_u != 125) && (arg_u != 250) && (arg_u != 500))) {
                    printf("ERROR: argument parsing of -b argument. Use -h to print help\n");
                    return EXIT_FAILURE;
                } else {
                    bw_khz = (uint16_t)arg_u;
                }
                break;
            case 'n': /* <uint> Number of packets to be sent */
                i = sscanf(optarg, "%u", &arg_u);
                if (i != 1) {
                    printf("ERROR: argument parsing of -n argument. Use -h to print help\n");
                    return EXIT_FAILURE;
                } else {
                    nb_pkt = (uint32_t)arg_u;
                }
                break;
            case 'p': /* <int> RF power */
                i = sscanf(optarg, "%d", &arg_i);
                if (i != 1) {
                    printf("ERROR: argument parsing of -p argument. Use -h to print help\n");
                    return EXIT_FAILURE;
                } else {
                    rf_power = (int8_t)arg_i;
                    txlut.size = 1;
                    txlut.lut[0].rf_power = rf_power;
                }
                break;
            case 'z': /* <uint> packet size */
                i = sscanf(optarg, "%u", &arg_u);
                if ((i != 1) || (arg_u < 9) || (arg_u > 255)) {
                    printf("ERROR: argument parsing of -z argument. Use -h to print help\n");
                    return EXIT_FAILURE;
                } else {
                    size = (uint8_t)arg_u;
                }
                break;
            case 0:
                if (strcmp(long_options[option_index].name, "pa") == 0) {
                    i = sscanf(optarg, "%u", &arg_u);
                    if ((i != 1) || (arg_u > 3)) {
                        printf("ERROR: argument parsing of --pa argument. Use -h to print help\n");
                        return EXIT_FAILURE;
                    } else {
                        txlut.size = 1;
                        txlut.lut[0].pa_gain = (uint8_t)arg_u;
                    }
                } else if (strcmp(long_options[option_index].name, "dac") == 0) {
                    i = sscanf(optarg, "%u", &arg_u);
                    if ((i != 1) || (arg_u > 3)) {
                        printf("ERROR: argument parsing of --dac argument. Use -h to print help\n");
                        return EXIT_FAILURE;
                    } else {
                        txlut.size = 1;
                        txlut.lut[0].dac_gain = (uint8_t)arg_u;
                    }
                } else if (strcmp(long_options[option_index].name, "mix") == 0) {
                    i = sscanf(optarg, "%u", &arg_u);
                    if ((i != 1) || (arg_u > 15)) {
                        printf("ERROR: argument parsing of --mix argument. Use -h to print help\n");
                        return EXIT_FAILURE;
                    } else {
                        txlut.size = 1;
                        txlut.lut[0].mix_gain = (uint8_t)arg_u;
                    }
                } else if (strcmp(long_options[option_index].name, "dig") == 0) {
                    i = sscanf(optarg, "%u", &arg_u);
                    if ((i != 1) || (arg_u > 3)) {
                        printf("ERROR: argument parsing of --dig argument. Use -h to print help\n");
                        return EXIT_FAILURE;
                    } else {
                        txlut.size = 1;
                        txlut.lut[0].dig_gain = (uint8_t)arg_u;
                    }
                } else if (strcmp(long_options[option_index].name, "pwid") == 0) {
                    i = sscanf(optarg, "%u", &arg_u);
                    if ((i != 1) || (arg_u > 22)) {
                        printf("ERROR: argument parsing of --pwid argument. Use -h to print help\n");
                        return EXIT_FAILURE;
                    } else {
                        txlut.size = 1;
                        txlut.lut[0].mix_gain = 5; /* TODO: rework this, should not be needed for sx1250 */
                        txlut.lut[0].pwr_idx = (uint8_t)arg_u;
                    }
                } else if (strcmp(long_options[option_index].name, "loop") == 0) {
                    printf("%p\n", optarg);
                    i = sscanf(optarg, "%u", &arg_u);
                    if (i != 1) {
                        printf("ERROR: argument parsing of --loop argument. Use -h to print help\n");
                        return EXIT_FAILURE;
                    } else {
                        nb_loop = arg_u;
                    }
                } else if (strcmp(long_options[option_index].name, "nhdr") == 0) {
                    no_header = true;
                } else {
                    printf("ERROR: argument parsing options. Use -h to print help\n");
                    return EXIT_FAILURE;
                }
                break;
            default:
                printf("ERROR: argument parsing\n");
                usage();
                return -1;
        }
    }

    /* Summary of packet parameters */
    if (strcmp(mod, "CW") == 0) {
        printf("Sending %i CW on %u Hz (Freq. offset %d kHz) at %i dBm\n", nb_pkt, ft, freq_offset, rf_power);
    }
    else if (strcmp(mod, "FSK") == 0) {
        printf("Sending %i FSK packets on %u Hz (FDev %u kHz, Bitrate %.2f, %i bytes payload, %i symbols preamble) at %i dBm\n", nb_pkt, ft, fdev_khz, br_kbps, size, preamble, rf_power);
    } else {
        printf("Sending %i LoRa packets on %u Hz (BW %i kHz, SF %i, CR %i, %i bytes payload, %i symbols preamble, %s header, %s polarity) at %i dBm\n", nb_pkt, ft, bw_khz, sf, 1, size, preamble, (no_header == false) ? "explicit" : "implicit", (invert_pol == false) ? "non-inverted" : "inverted", rf_power);
    }

    /* Configure signal handling */
    sigemptyset( &sigact.sa_mask );
    sigact.sa_flags = 0;
    sigact.sa_handler = sig_handler;
    sigaction( SIGQUIT, &sigact, NULL );
    sigaction( SIGINT, &sigact, NULL );
    sigaction( SIGTERM, &sigact, NULL );

    /* Configure the gateway */
    memset( &boardconf, 0, sizeof boardconf);
    boardconf.lorawan_public = true;
    boardconf.clksrc = clocksource;
    boardconf.full_duplex = false;
    strncpy(boardconf.spidev_path, spidev_path, sizeof boardconf.spidev_path);
    boardconf.spidev_path[sizeof boardconf.spidev_path - 1] = '\0'; /* ensure string termination */
    if (lgw_board_setconf(&boardconf) != LGW_HAL_SUCCESS) {
        printf("ERROR: failed to configure board\n");
        return EXIT_FAILURE;
    }

    memset( &rfconf, 0, sizeof rfconf);
    rfconf.enable = true; /* rf chain 0 needs to be enabled for calibration to work on sx1257 */
    rfconf.freq_hz = ft;
    rfconf.type = radio_type;
    rfconf.tx_enable = true;
    rfconf.single_input_mode = single_input_mode;
    if (lgw_rxrf_setconf(0, &rfconf) != LGW_HAL_SUCCESS) {
        printf("ERROR: failed to configure rxrf 0\n");
        return EXIT_FAILURE;
    }

    memset( &rfconf, 0, sizeof rfconf);
<<<<<<< HEAD
    rfconf.enable = true;//(((rf_chain == 1) || (clocksource == 1)) ? true : false);
    rfconf.freq_hz = 868500000; /* dummy */
=======
    rfconf.enable = (((rf_chain == 1) || (clocksource == 1)) ? true : false);
    rfconf.freq_hz = ft;
>>>>>>> fc34eced
    rfconf.type = radio_type;
    rfconf.tx_enable = false;
    rfconf.single_input_mode = single_input_mode;
    if (lgw_rxrf_setconf(1, &rfconf) != LGW_HAL_SUCCESS) {
        printf("ERROR: failed to configure rxrf 1\n");
        return EXIT_FAILURE;
    }

    if (txlut.size > 0) {
        if (lgw_txgain_setconf(rf_chain, &txlut) != LGW_HAL_SUCCESS) {
            printf("ERROR: failed to configure txgain lut\n");
            return EXIT_FAILURE;
        }
    }

    for (cnt_loop = 0; cnt_loop < nb_loop; cnt_loop++) {
        /* Board reset */
        if (system("./reset_lgw.sh start") != 0) {
            printf("ERROR: failed to reset SX1302, check your reset_lgw.sh script\n");
            exit(EXIT_FAILURE);
        }

        /* connect, configure and start the LoRa concentrator */
        x = lgw_start();
        if (x != 0) {
            printf("ERROR: failed to start the gateway\n");
            return EXIT_FAILURE;
        }

        /* Send packets */
        memset(&pkt, 0, sizeof pkt);
        pkt.rf_chain = rf_chain;
        pkt.freq_hz = ft;
        pkt.rf_power = rf_power;
        if (trig_delay == false) {
            pkt.tx_mode = IMMEDIATE;
        } else {
            if (trig_delay_us == 0) {
                pkt.tx_mode = ON_GPS;
            } else {
                pkt.tx_mode = TIMESTAMPED;
            }
        }
        if ( strcmp( mod, "CW" ) == 0 ) {
            pkt.modulation = MOD_CW;
            pkt.freq_offset = freq_offset;
            pkt.f_dev = fdev_khz;
        }
        else if( strcmp( mod, "FSK" ) == 0 ) {
            pkt.modulation = MOD_FSK;
            pkt.no_crc = false;
            pkt.datarate = br_kbps * 1e3;
            pkt.f_dev = fdev_khz;
        } else {
            pkt.modulation = MOD_LORA;
            pkt.coderate = CR_LORA_4_5;
            pkt.no_crc = true;
        }
        pkt.invert_pol = invert_pol;
        pkt.preamble = preamble;
        pkt.no_header = no_header;
        pkt.payload[0] = 0x40; /* Confirmed Data Up */
        pkt.payload[1] = 0xAB;
        pkt.payload[2] = 0xAB;
        pkt.payload[3] = 0xAB;
        pkt.payload[4] = 0xAB;
        pkt.payload[5] = 0x00; /* FCTrl */
        pkt.payload[6] = 0; /* FCnt */
        pkt.payload[7] = 0; /* FCnt */
        pkt.payload[8] = 0x02; /* FPort */
        for (i = 9; i < 255; i++) {
            pkt.payload[i] = i;
        }

        for (i = 0; i < (int)nb_pkt; i++) {
            if (trig_delay == true) {
                if (trig_delay_us > 0) {
                    lgw_get_instcnt(&count_us);
                    printf("count_us:%u\n", count_us);
                    pkt.count_us = count_us + trig_delay_us;
                    printf("programming TX for %u\n", pkt.count_us);
                } else {
                    printf("programming TX for next PPS (GPS)\n");
                }
            }

            if( strcmp( mod, "LORA" ) == 0 ) {
                pkt.datarate = (sf == 0) ? (uint8_t)RAND_RANGE(5, 12) : sf;
            }

            switch (bw_khz) {
                case 125:
                    pkt.bandwidth = BW_125KHZ;
                    break;
                case 250:
                    pkt.bandwidth = BW_250KHZ;
                    break;
                case 500:
                    pkt.bandwidth = BW_500KHZ;
                    break;
                default:
                    pkt.bandwidth = (uint8_t)RAND_RANGE(BW_125KHZ, BW_500KHZ);
                    break;
            }

            pkt.size = (size == 0) ? (uint8_t)RAND_RANGE(9, 255) : size;

            pkt.payload[6] = (uint8_t)(i >> 0); /* FCnt */
            pkt.payload[7] = (uint8_t)(i >> 8); /* FCnt */
            x = lgw_send(&pkt);
            if (x != 0) {
                printf("ERROR: failed to send packet\n");
                return EXIT_FAILURE;
            }
            /* wait for packet to finish sending */
            do {
                wait_ms(5);
                lgw_status(pkt.rf_chain, TX_STATUS, &tx_status); /* get TX status */
            } while ((tx_status != TX_FREE) && (quit_sig != 1) && (exit_sig != 1));

            if ((quit_sig == 1) || (exit_sig == 1)) {
                break;
            }
            printf("TX done\n");
        }

        printf( "\nNb packets sent: %u (%u)\n", i, cnt_loop + 1 );

        /* Stop the gateway */
        x = lgw_stop();
        if (x != 0) {
            printf("ERROR: failed to stop the gateway\n");
            return EXIT_FAILURE;
        }

        /* Board reset */
        if (system("./reset_lgw.sh stop") != 0) {
            printf("ERROR: failed to reset SX1302, check your reset_lgw.sh script\n");
            exit(EXIT_FAILURE);
        }
    }

    printf("=========== Test End ===========\n");

    return 0;
}

/* --- EOF ------------------------------------------------------------------ */<|MERGE_RESOLUTION|>--- conflicted
+++ resolved
@@ -420,8 +420,8 @@
     boardconf.lorawan_public = true;
     boardconf.clksrc = clocksource;
     boardconf.full_duplex = false;
-    strncpy(boardconf.spidev_path, spidev_path, sizeof boardconf.spidev_path);
-    boardconf.spidev_path[sizeof boardconf.spidev_path - 1] = '\0'; /* ensure string termination */
+    strncpy(boardconf.dev_path, spidev_path, sizeof boardconf.dev_path);
+    boardconf.dev_path[sizeof boardconf.dev_path - 1] = '\0'; /* ensure string termination */
     if (lgw_board_setconf(&boardconf) != LGW_HAL_SUCCESS) {
         printf("ERROR: failed to configure board\n");
         return EXIT_FAILURE;
@@ -439,13 +439,8 @@
     }
 
     memset( &rfconf, 0, sizeof rfconf);
-<<<<<<< HEAD
     rfconf.enable = true;//(((rf_chain == 1) || (clocksource == 1)) ? true : false);
     rfconf.freq_hz = 868500000; /* dummy */
-=======
-    rfconf.enable = (((rf_chain == 1) || (clocksource == 1)) ? true : false);
-    rfconf.freq_hz = ft;
->>>>>>> fc34eced
     rfconf.type = radio_type;
     rfconf.tx_enable = false;
     rfconf.single_input_mode = single_input_mode;
